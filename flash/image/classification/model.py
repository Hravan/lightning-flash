--- conflicted
+++ resolved
@@ -92,22 +92,6 @@
         training_strategy: Optional[str] = "default",
         training_strategy_kwargs: Optional[Dict[str, Any]] = None,
     ):
-<<<<<<< HEAD
-        super().__init__(
-            num_classes=num_classes,
-            model=None,
-            loss_fn=loss_fn,
-            optimizer=optimizer,
-            # optimizer_kwargs=optimizer_kwargs,
-            scheduler=scheduler,
-            scheduler_kwargs=scheduler_kwargs,
-            metrics=metrics,
-            learning_rate=learning_rate,
-            multi_label=multi_label,
-            serializer=serializer or Labels(multi_label=multi_label),
-        )
-=======
->>>>>>> 991fdf01
 
         self.save_hyperparameters()
 
@@ -154,7 +138,7 @@
             metrics=metrics,
             learning_rate=learning_rate,
             optimizer=optimizer,
-            optimizer_kwargs=optimizer_kwargs,
+            # optimizer_kwargs=optimizer_kwargs,
             scheduler=scheduler,
             scheduler_kwargs=scheduler_kwargs,
             multi_label=multi_label,
