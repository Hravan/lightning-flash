# Changelog

All notable changes to this project will be documented in this file.

The format is based on [Keep a Changelog](http://keepachangelog.com/en/1.0.0/).

## [Unreleased] - YYYY-MM-DD

### Added

- Added the normalization parameters of ```torchvision.transforms.Normalize``` as ```transform_kwargs``` in the ```ImageClassificationInputTransform``` ([#1178](https://github.com/PyTorchLightning/lightning-flash/pull/1178))

- Added `available_outputs` method to the `Task` ([#1206](https://github.com/PyTorchLightning/lightning-flash/pull/1206))

### Changed

### Deprecated

### Removed

### Fixed

<<<<<<< HEAD
- Fixed a bug where `pretraining_transforms` in the `ImageEmbedder` was never called. ([1196](https://github.com/PyTorchLightning/lightning-flash/pull/1196))

- Fixed a bug where `BASE_MODEL_NAME` was not in the dict for dino and moco strategies. ([1196](https://github.com/PyTorchLightning/lightning-flash/pull/1196))
=======
- Fixed examples (question answering), where NLTK's `punkt` module needs to be downloaded first. ([#1215](https://github.com/PyTorchLightning/lightning-flash/pull/1215/files))
>>>>>>> c38b6d91

- Fixed a bug where DDP would not work with Flash tasks ([#1182](https://github.com/PyTorchLightning/lightning-flash/pull/1182))

- Fixed DDP support for `VideoClassifier` ([#1189](https://github.com/PyTorchLightning/lightning-flash/pull/1189))

- Fixed a bug where buffers in loss functions were not correctly registered in the `Task` ([#1203](https://github.com/PyTorchLightning/lightning-flash/pull/1203))

- Fixed support for passing a sampler instance to `from_*` methods / the `DataModule` ([#1204](https://github.com/PyTorchLightning/lightning-flash/pull/1204))

## [0.7.0] - 2022-02-15

### Added

- Added support for multi-label, space delimited, targets ([#1076](https://github.com/PyTorchLightning/lightning-flash/pull/1076))
- Added support for tabular classification / regression backbones from PyTorch Tabular ([#1098](https://github.com/PyTorchLightning/lightning-flash/pull/1098))
- Added Flash zero support for tabular regression ([#1098](https://github.com/PyTorchLightning/lightning-flash/pull/1098))
- Added support for COCO annotations with non-default keypoint labels to `KeypointDetectionData.from_coco` ([#1102](https://github.com/PyTorchLightning/lightning-flash/pull/1102))
- Added support for `from_csv` and `from_data_frame` to `VideoClassificationData` ([#1117](https://github.com/PyTorchLightning/lightning-flash/pull/1117))
- Added support for `SemanticSegmentationData.from_folders` where mask files have different extensions to the image files ([#1130](https://github.com/PyTorchLightning/lightning-flash/pull/1130))
- Added `FlashRegistry` of Available Heads for `flash.image.ImageClassifier` ([#1152](https://github.com/PyTorchLightning/lightning-flash/pull/1152))
- Added support for `ObjectDetectionData.from_files` ([#1154](https://github.com/PyTorchLightning/lightning-flash/pull/1154))
- Added support for passing the `Output` object (or a string e.g. `"labels"`) to the `flash.Trainer.predict` method ([#1157](https://github.com/PyTorchLightning/lightning-flash/pull/1157))
- Added support for passing the `TargetFormatter` object to `from_*` methods for classification to override target handling ([#1171](https://github.com/PyTorchLightning/lightning-flash/pull/1171))

### Changed

- Changed `Wav2Vec2Processor` to `AutoProcessor` and seperate it from backbone [optional] ([#1075](https://github.com/PyTorchLightning/lightning-flash/pull/1075))
- Renamed `ClassificationInput` to `ClassificationInputMixin` ([#1116](https://github.com/PyTorchLightning/lightning-flash/pull/1116))
- Changed the default `learning_rate` for all tasks to be `None`, corresponding to the default for your chosen optimizer ([#1172](https://github.com/PyTorchLightning/lightning-flash/pull/1172))

### Fixed

- Fixed a bug when not explicitly passing `embedding_sizes` to the `TabularClassifier` and `TabularRegressor` tasks ([#1067](https://github.com/PyTorchLightning/lightning-flash/pull/1067))
- Fixed a bug where under some circumstances transforms would not get called ([#1072](https://github.com/PyTorchLightning/lightning-flash/pull/1072))
- Fixed a bug where prediction would sometimes give the wrong number of outputs ([#1077](https://github.com/PyTorchLightning/lightning-flash/pull/1077))
- Fixed a bug where passing the `val_split` to the `DataModule` would not have the desired effect ([#1079](https://github.com/PyTorchLightning/lightning-flash/pull/1079))
- Fixed a bug where passing `predict_data_frame` to `ImageClassificationData.from_data_frame` raised an error ([#1088](https://github.com/PyTorchLightning/lightning-flash/pull/1088))
- Fixed a bug where segmentation files / masks were loaded with an inconsistent ordering ([#1094](https://github.com/PyTorchLightning/lightning-flash/pull/1094))
- Fixed a bug with `AudioClassificationData.from_numpy` ([#1096](https://github.com/PyTorchLightning/lightning-flash/pull/1096))
- Fixed a bug when using `SpeechRecognitionData.from_files` for training / validating / testing ([#1097](https://github.com/PyTorchLightning/lightning-flash/pull/1097))
- Fixed a bug when using `SpeechRecognitionData.from_csv` or `from_json` when predicting without targets ([#1097](https://github.com/PyTorchLightning/lightning-flash/pull/1097))
- Fixed a bug where `SpeechRecognitionData.from_datasets` did not work as expected ([#1097](https://github.com/PyTorchLightning/lightning-flash/pull/1097))
- Fixed a bug where loading data for prediction with `SemanticSegmentationData.from_folders` raised an error ([#1101](https://github.com/PyTorchLightning/lightning-flash/pull/1101))
- Fixed a bug when passing a `predict_folder` argument to `from_coco` / `from_voc` / `from_via` in IceVision tasks ([#1102](https://github.com/PyTorchLightning/lightning-flash/pull/1102))
- Fixed `ObjectDetectionData.from_voc` and `ObjectDetectionData.from_via` ([#1102](https://github.com/PyTorchLightning/lightning-flash/pull/1102))
- Fixed a bug where `InstanceSegmentationData.from_coco` would raise an error if not using file-based masks ([#1102](https://github.com/PyTorchLightning/lightning-flash/pull/1102))
- Fixed `InstanceSegmentationData.from_voc` ([#1102](https://github.com/PyTorchLightning/lightning-flash/pull/1102))
- Fixed a bug when loading tabular data for prediction without a target field / column ([#1114](https://github.com/PyTorchLightning/lightning-flash/pull/1114))
- Fixed a bug when loading prediction data for graph classification without targets ([#1121](https://github.com/PyTorchLightning/lightning-flash/pull/1121))
- Fixed a bug where loading Seq2Seq data for prediction would not work if the target field was not present ([#1128](https://github.com/PyTorchLightning/lightning-flash/pull/1128))
- Fixed a bug where `from_fiftyone` classmethods did not work correctly with a `predict_dataset` ([#1136](https://github.com/PyTorchLightning/lightning-flash/pull/1136))
- Fixed a bug where the `labels` property would return `None` when using `ObjectDetectionData.from_fiftyone` ([#1136](https://github.com/PyTorchLightning/lightning-flash/pull/1136))
- Fixed a bug where `TabularData` would not work correctly with no categorical variables ([#1144](https://github.com/PyTorchLightning/lightning-flash/pull/1144))
- Fixed a bug where loading `TabularForecastingData` for prediction would only yield a single sample per series ([#1149](https://github.com/PyTorchLightning/lightning-flash/pull/1149))
- Fixed a bug where backbones for the `ObjectDetector`, `KeypointDetector`, and `InstanceSegmentation` tasks were not always frozen correctly when finetuning ([#1163](https://github.com/PyTorchLightning/lightning-flash/pull/1163))
- Fixed a bug where `DataModule.multi_label` would sometimes be `None` when it had been inferred to be `False` ([#1165](https://github.com/PyTorchLightning/lightning-flash/pull/1165))

### Removed

- Removed the `Seq2SeqData` base class (use `TranslationData` or `SummarizationData` directly) ([#1128](https://github.com/PyTorchLightning/lightning-flash/pull/1128))
- Removed the ability to attach the `Output` object directly to the model ([#1157](https://github.com/PyTorchLightning/lightning-flash/pull/1157))

## [0.6.0] - 2021-12-13

### Added

- Added `TextEmbedder` task ([#996](https://github.com/PyTorchLightning/lightning-flash/pull/996))
- Added predict_kwargs in `ObjectDetector`, `InstanceSegmentation`, `KeypointDetector` ([#990](https://github.com/PyTorchLightning/lightning-flash/pull/990))
- Added backbones for `GraphClassifier` ([#592](https://github.com/PyTorchLightning/lightning-flash/pull/592))
- Added `GraphEmbedder` task ([#592](https://github.com/PyTorchLightning/lightning-flash/pull/592))
- Added support for comma delimited multi-label targets to the `ImageClassifier` ([#997](https://github.com/PyTorchLightning/lightning-flash/pull/997))
- Added `datapipeline_state` on dataset creation within the `from_*` methods from the `DataModule` ([#1018](https://github.com/PyTorchLightning/lightning-flash/pull/1018))

### Changed

- Changed `DataSource` to `Input` ([#929](https://github.com/PyTorchLightning/lightning-flash/pull/929))
- Changed `Preprocess` to `InputTransform` ([#951](https://github.com/PyTorchLightning/lightning-flash/pull/951))
- Changed classes named `*Serializer` and properties / variables named `serializer` to be `*Output` and `output` respectively ([#927](https://github.com/PyTorchLightning/lightning-flash/pull/927))
- Changed `Postprocess` to `OutputTransform` ([#942](https://github.com/PyTorchLightning/lightning-flash/pull/942))
- Changed loading of RGBA images to drop alpha channel by default ([#946](https://github.com/PyTorchLightning/lightning-flash/pull/946))
- Updated `FlashFinetuning` callback to use separate hooks that lets users use the freezing logic provided out-of-the-box from flash, route FlashFinetuning through a registry. ([#830](https://github.com/PyTorchLightning/lightning-flash/pull/830))
- Changed the `SpeechRecognition` task to use `AutoModelForCTC` rather than just `Wav2Vec2ForCTC` ([#874](https://github.com/PyTorchLightning/lightning-flash/pull/874))
- Changed the `Deserializer` to subclass `ServeInput` ([#1013](https://github.com/PyTorchLightning/lightning-flash/pull/1013))
- Added `Output` suffix to `Preds`, `FiftyOneDetectionLabels`, `SegmentationLabels`, `FiftyOneDetectionLabels`, `DetectionLabels`, `Classes`, `FiftyOneLabels`, `Labels`, `Logits`, `Probabilities` ([#1011](https://github.com/PyTorchLightning/lightning-flash/pull/1011))
- Changed `from_files` and `from_folders` from `ObjectDetectionData`, `InstanceSegmentationData`, `KeypointDetectionData` to support only the `predicting` stage ([#1018](https://github.com/PyTorchLightning/lightning-flash/pull/1018))
- Changed `Image Classification Task` to use the new DataModule API ([#1025](https://github.com/PyTorchLightning/pytorch-lightning/pull/1025))

### Deprecated

- Deprecated `flash.core.data.process.Serializer` in favour of `flash.core.data.io.output.Output` ([#927](https://github.com/PyTorchLightning/lightning-flash/pull/927))
- Deprecated `Task.serializer` in favour of `Task.output` ([#927](https://github.com/PyTorchLightning/lightning-flash/pull/927))
- Deprecated `flash.text.seq2seq.core.metrics` in favour of `torchmetrics[text]` ([#648](https://github.com/PyTorchLightning/lightning-flash/pull/648))
- Deprecated `flash.core.data.data_source.DefaultDataKeys` in favour of `flash.DataKeys` ([#929](https://github.com/PyTorchLightning/lightning-flash/pull/929))
- Deprecated `data_source` argument to `flash.Task.predict` in favour of `input` ([#929](https://github.com/PyTorchLightning/lightning-flash/pull/929))

### Fixed

- Fixed a bug where using image classification with DDP spawn would trigger an infinite recursion ([#969](https://github.com/PyTorchLightning/lightning-flash/pull/969))
- Fixed a bug where Flash could not be used with IceVision 0.11.0 ([#989](https://github.com/PyTorchLightning/lightning-flash/pull/989))
- Fixed a bug where backbone weights were sometimes not frozen correctly ([#992](https://github.com/PyTorchLightning/lightning-flash/pull/992))
- Fixed a bug where translation metrics were not computed correctly ([#992](https://github.com/PyTorchLightning/lightning-flash/pull/992))
- Fixed a bug where additional `DataModule` keyword arguments could not be configured with Flash Zero for some tasks ([#994](https://github.com/PyTorchLightning/lightning-flash/pull/994))
- Fixed a bug where the TabularForecaster would not work with some versions of pandas ([#995](https://github.com/PyTorchLightning/lightning-flash/pull/995))

### Removed

- Removed `OutputMapping` ([#939](https://github.com/PyTorchLightning/lightning-flash/pull/939))
- Removed `Output.enable` and `Output.disable` ([#939](https://github.com/PyTorchLightning/lightning-flash/pull/939))
- Removed `OutputTransform.save_sample` and `save_data` hooks ([#948](https://github.com/PyTorchLightning/lightning-flash/pull/948))
- Removed InputTransform `pre_tensor_transform`, `to_tensor_transform`, `post_tensor_transform` hooks in favour of `per_sample_transform` ([#1010](https://github.com/PyTorchLightning/lightning-flash/pull/1010))
- Removed `Task.predict`, use `Trainer.predict` instead ([#1030](https://github.com/PyTorchLightning/lightning-flash/pull/1030))
- Removed the `backbone` argument from `TextClassificationData`, it is now sufficient to only provide a `backbone` argument to the `TextClassifier` ([#1022](https://github.com/PyTorchLightning/lightning-flash/pull/1022))
- Removed support for the `serve_sanity_check` argument in `flash.Trainer` ([#1062](https://github.com/PyTorchLightning/lightning-flash/pull/1062))

## [0.5.2] - 2021-11-05

### Added

- Added a `TabularForecaster` task based on PyTorch Forecasting ([#647](https://github.com/PyTorchLightning/lightning-flash/pull/647))
- Added a `TabularRegressor` task ([#892](https://github.com/PyTorchLightning/lightning-flash/pull/892))

### Fixed

- Fixed a bug where test metrics were not logged correctly with active learning ([#879](https://github.com/PyTorchLightning/lightning-flash/pull/879))
- Fixed a bug where validation metrics could be aggregated together with test metrics in some cases ([#900](https://github.com/PyTorchLightning/lightning-flash/pull/900))
- Fixed a bug where the latest versions of torchmetrics and Lightning Flash could not be installed together ([#902](https://github.com/PyTorchLightning/lightning-flash/pull/902))
- Fixed compatibility with PyTorch-Lightning 1.5 ([#933](https://github.com/PyTorchLightning/lightning-flash/pull/933))


## [0.5.1] - 2021-10-26

### Added

- Added `LabelStudio` integration ([#554](https://github.com/PyTorchLightning/lightning-flash/pull/554))
- Added support `learn2learn` training_strategy for `ImageClassifier` ([#737](https://github.com/PyTorchLightning/lightning-flash/pull/737))
- Added `vissl` training_strategies for `ImageEmbedder` ([#682](https://github.com/PyTorchLightning/lightning-flash/pull/682))
- Added support for `from_data_frame` to `TextClassificationData` ([#785](https://github.com/PyTorchLightning/lightning-flash/pull/785))
- Added `FastFace` integration ([#606](https://github.com/PyTorchLightning/lightning-flash/pull/606))
- Added support for `from_lists` to `TextClassificationData` ([#805](https://github.com/PyTorchLightning/lightning-flash/pull/805))

### Changed

- Changed the default `num_workers` on linux to `0` (matching the default for other OS) ([#759](https://github.com/PyTorchLightning/lightning-flash/pull/759))
- Optimizer and LR Scheduler registry are used to get the respective inputs to the Task using a string (or a callable). ([#777](https://github.com/PyTorchLightning/lightning-flash/pull/777))

### Fixed

- Fixed a bug where additional kwargs (e.g. sampler) passed to tabular data would be ignored ([#792](https://github.com/PyTorchLightning/lightning-flash/pull/792))
- Fixed a bug where loading text data with additional non-numeric columns (not input or target) would give an error ([#888](https://github.com/PyTorchLightning/lightning-flash/pull/888))


## [0.5.0] - 2021-09-07

### Added

- Added support for (input, target) style datasets (e.g. torchvision) to the from_datasets method ([#552](https://github.com/PyTorchLightning/lightning-flash/pull/552))
- Added support for `from_csv` and `from_data_frame` to `ImageClassificationData` ([#556](https://github.com/PyTorchLightning/lightning-flash/pull/556))
- Added SimCLR, SwAV, Barlow-twins pretrained weights for resnet50 backbone in ImageClassifier task ([#560](https://github.com/PyTorchLightning/lightning-flash/pull/560))
- Added support for Semantic Segmentation backbones and heads from `segmentation-models.pytorch` ([#562](https://github.com/PyTorchLightning/lightning-flash/pull/562))
- Added support for nesting of `Task` objects ([#575](https://github.com/PyTorchLightning/lightning-flash/pull/575))
- Added `PointCloudSegmentation` Task ([#566](https://github.com/PyTorchLightning/lightning-flash/pull/566))
- Added `PointCloudObjectDetection` Task ([#600](https://github.com/PyTorchLightning/lightning-flash/pull/600))
- Added a `GraphClassifier` task ([#73](https://github.com/PyTorchLightning/lightning-flash/pull/73))
- Added the option to pass `pretrained` as a string to `SemanticSegmentation` to change pretrained weights to load from `segmentation-models.pytorch` ([#587](https://github.com/PyTorchLightning/lightning-flash/pull/587))
- Added support for `field` parameter for loadng JSON based datasets in text tasks. ([#585](https://github.com/PyTorchLightning/lightning-flash/pull/585))
- Added `AudioClassificationData` and an example for classifying audio spectrograms ([#594](https://github.com/PyTorchLightning/lightning-flash/pull/594))
- Added a `SpeechRecognition` task for speech to text using Wav2Vec ([#586](https://github.com/PyTorchLightning/lightning-flash/pull/586))
- Added Flash Zero, a zero code command line ML platform built with flash ([#611](https://github.com/PyTorchLightning/lightning-flash/pull/611))
- Added support for `.npy` and `.npz` files to `ImageClassificationData` and `AudioClassificationData` ([#651](https://github.com/PyTorchLightning/lightning-flash/pull/651))
- Added support for `from_csv` to the `AudioClassificationData` ([#651](https://github.com/PyTorchLightning/lightning-flash/pull/651))
- Added option to pass a `resolver` to the `from_csv` and `from_pandas` methods of `ImageClassificationData`, which is used to resolve filenames given IDs ([#651](https://github.com/PyTorchLightning/lightning-flash/pull/651))
- Added integration with IceVision for the `ObjectDetector` ([#608](https://github.com/PyTorchLightning/lightning-flash/pull/608))
- Added keypoint detection task ([#608](https://github.com/PyTorchLightning/lightning-flash/pull/608))
- Added instance segmentation task ([#608](https://github.com/PyTorchLightning/lightning-flash/pull/608))
- Added Torch ORT support to Transformer based tasks ([#667](https://github.com/PyTorchLightning/lightning-flash/pull/667))
- Added support for flash zero with the `InstanceSegmentation` and `KeypointDetector` tasks ([#672](https://github.com/PyTorchLightning/lightning-flash/pull/672))
- Added support for `in_chans` argument to the flash ResNet to control the expected number of input channels ([#673](https://github.com/PyTorchLightning/lightning-flash/pull/673))
- Added a `QuestionAnswering` task for extractive question answering ([#607](https://github.com/PyTorchLightning/lightning-flash/pull/607))
- Added automatic unwrapping of IceVision prediction objects ([#727](https://github.com/PyTorchLightning/lightning-flash/pull/727))
- Added support for the `ObjectDetector` with FiftyOne ([#727](https://github.com/PyTorchLightning/lightning-flash/pull/727))
- Added support for MP3 files to the `SpeechRecognition` task with librosa ([#726](https://github.com/PyTorchLightning/lightning-flash/pull/726))
- Added support for `from_numpy` and `from_tensors` to `AudioClassificationData` ([#745](https://github.com/PyTorchLightning/lightning-flash/pull/745))

### Changed

- Changed how pretrained flag works for loading weights for ImageClassifier task ([#560](https://github.com/PyTorchLightning/lightning-flash/pull/560))
- Removed bolts pretrained weights for SSL from ImageClassifier task ([#560](https://github.com/PyTorchLightning/lightning-flash/pull/560))
- Changed the behaviour of the `sampler` argument of the `DataModule` to take a `Sampler` type rather than instantiated object ([#651](https://github.com/PyTorchLightning/lightning-flash/pull/651))
- Changed arguments to `ObjectDetector`, use `head` instead of `model` and append `_fpn` to the backbone name instead of the `fpn` argument ([#608](https://github.com/PyTorchLightning/lightning-flash/pull/608))

### Fixed

- Fixed a bug where serve sanity checking would not be triggered using the latest PyTorchLightning version ([#493](https://github.com/PyTorchLightning/lightning-flash/pull/493))
- Fixed a bug where train and validation metrics weren't being correctly computed ([#559](https://github.com/PyTorchLightning/lightning-flash/pull/559))
- Fixed a bug where an uncaught ValueError could be raised when checking if a module is available ([#615](https://github.com/PyTorchLightning/lightning-flash/pull/615))
- Fixed a bug where some tasks were not compatible with PyTorch 1.7 due to use of `torch.jit.isinstance` ([#611](https://github.com/PyTorchLightning/lightning-flash/pull/611))
- Fixed a bug where custom samplers would not be properly forwarded to the data loader ([#651](https://github.com/PyTorchLightning/lightning-flash/pull/651))
- Fixed a bug where it was not possible to pass no metrics to the `ImageClassifier` or `TestClassifier` ([#660](https://github.com/PyTorchLightning/lightning-flash/pull/660))
- Fixed a bug where `drop_last` would be set to True during prediction and testing ([#671](https://github.com/PyTorchLightning/lightning-flash/pull/671))
- Fixed a bug where flash was not compatible with pytorch-lightning >= 1.4.3 ([#690](https://github.com/PyTorchLightning/lightning-flash/pull/690))

## [0.4.0] - 2021-06-22

### Added

- Added integration with FiftyOne ([#360](https://github.com/PyTorchLightning/lightning-flash/pull/360))
- Added `flash.serve` ([#399](https://github.com/PyTorchLightning/lightning-flash/pull/399))
- Added support for `torch.jit` to tasks where possible and documented task JIT compatibility ([#389](https://github.com/PyTorchLightning/lightning-flash/pull/389))
- Added option to provide a `Sampler` to the `DataModule` to use when creating a `DataLoader` ([#390](https://github.com/PyTorchLightning/lightning-flash/pull/390))
- Added support for multi-label text classification and toxic comments example ([#401](https://github.com/PyTorchLightning/lightning-flash/pull/401))
- Added a sanity checking feature to flash.serve ([#423](https://github.com/PyTorchLightning/lightning-flash/pull/423))

### Changed

- Split `backbone` argument to `SemanticSegmentation` into `backbone` and `head` arguments ([#412](https://github.com/PyTorchLightning/lightning-flash/pull/412))

### Fixed

- Fixed a bug where the `DefaultDataKeys.METADATA` couldn't be a dict ([#393](https://github.com/PyTorchLightning/lightning-flash/pull/393))
- Fixed a bug where the `SemanticSegmentation` task would not work as expected with finetuning callbacks ([#412](https://github.com/PyTorchLightning/lightning-flash/pull/412))
- Fixed a bug where predict batches could not be visualized with `ImageClassificationData` ([#438](https://github.com/PyTorchLightning/lightning-flash/pull/438))

## [0.3.2] - 2021-06-08

### Fixed

- Fixed a bug where `flash.Trainer.from_argparse_args` + `finetune` would not work ([#382](https://github.com/PyTorchLightning/lightning-flash/pull/382))

## [0.3.1] - 2021-06-08

### Added

- Added `deeplabv3`, `lraspp`, and `unet` backbones for the `SemanticSegmentation` task ([#370](https://github.com/PyTorchLightning/lightning-flash/pull/370))

### Changed

- Changed the installation command for extra features ([#346](https://github.com/PyTorchLightning/lightning-flash/pull/346))
- Change resize interpolation default mode to nearest ([#352](https://github.com/PyTorchLightning/lightning-flash/pull/352))

### Deprecated

- Deprecated `SemanticSegmentation` backbone names `torchvision/fcn_resnet50` and `torchvision/fcn_resnet101`, use `fc_resnet50` and `fcn_resnet101` instead ([#370](https://github.com/PyTorchLightning/lightning-flash/pull/370))

### Fixed

- Fixed `flash.Trainer.add_argparse_args` not adding any arguments ([#343](https://github.com/PyTorchLightning/lightning-flash/pull/343))
- Fixed a bug where the translation task wasn't decoding tokens properly ([#332](https://github.com/PyTorchLightning/lightning-flash/pull/332))
- Fixed a bug where huggingface tokenizers were sometimes being pickled ([#332](https://github.com/PyTorchLightning/lightning-flash/pull/332))
- Fixed issue with `KorniaParallelTransforms` to assure to share the random state between transforms ([#351](https://github.com/PyTorchLightning/lightning-flash/pull/351))
- Fixed a bug where using `val_split` with `overfit_batches` would give an infinite recursion ([#375](https://github.com/PyTorchLightning/lightning-flash/pull/375))
- Fixed a bug where some timm models were mistakenly given a `global_pool` argument ([#377](https://github.com/PyTorchLightning/lightning-flash/pull/377))
- Fixed `flash.Trainer.from_argparse_args` not passing arguments correctly ([#380](https://github.com/PyTorchLightning/lightning-flash/pull/380))


## [0.3.0] - 2021-05-20

### Added

- Added DataPipeline API ([#188](https://github.com/PyTorchLightning/lightning-flash/pull/188) [#141](https://github.com/PyTorchLightning/lightning-flash/pull/141) [#207](https://github.com/PyTorchLightning/lightning-flash/pull/207))
- Added timm integration ([#196](https://github.com/PyTorchLightning/lightning-flash/pull/196))
- Added BaseViz Callback ([#201](https://github.com/PyTorchLightning/lightning-flash/pull/201))
- Added backbone API ([#204](https://github.com/PyTorchLightning/lightning-flash/pull/204))
- Added support for Iterable auto dataset ([#227](https://github.com/PyTorchLightning/lightning-flash/pull/227))
- Added multi label support ([#230](https://github.com/PyTorchLightning/lightning-flash/pull/230))
- Added support for schedulers ([#232](https://github.com/PyTorchLightning/lightning-flash/pull/232))
- Added visualisation callback for image classification ([#228](https://github.com/PyTorchLightning/lightning-flash/pull/228))
- Added Video Classification task ([#216](https://github.com/PyTorchLightning/lightning-flash/pull/216))
- Added Dino backbone for image classification ([#259](https://github.com/PyTorchLightning/lightning-flash/pull/259))
- Added Data Sources API ([#256](https://github.com/PyTorchLightning/lightning-flash/pull/256) [#264](https://github.com/PyTorchLightning/lightning-flash/pull/264) [#272](https://github.com/PyTorchLightning/lightning-flash/pull/272))
- Refactor preprocess_cls to preprocess, add Serializer, add DataPipelineState ([#229](https://github.com/PyTorchLightning/lightning-flash/pull/229))
- Added Semantic Segmentation task ([#239](https://github.com/PyTorchLightning/lightning-flash/pull/239) [#287](https://github.com/PyTorchLightning/lightning-flash/pull/287) [#290](https://github.com/PyTorchLightning/lightning-flash/pull/290))
- Added Object detection prediction example ([#283](https://github.com/PyTorchLightning/lightning-flash/pull/283))
- Added Style Transfer task and accompanying finetuning and prediction examples ([#262](https://github.com/PyTorchLightning/lightning-flash/pull/262))
- Added a Template task and tutorials showing how to contribute a task to flash ([#306](https://github.com/PyTorchLightning/lightning-flash/pull/306))

### Changed

- Rename valid_ to val_ ([#197](https://github.com/PyTorchLightning/lightning-flash/pull/197))
- Refactor preprocess_cls to preprocess, add Serializer, add DataPipelineState ([#229](https://github.com/PyTorchLightning/lightning-flash/pull/229))

### Fixed

- Fix DataPipeline resolution in Task ([#212](https://github.com/PyTorchLightning/lightning-flash/pull/212))
- Fixed a bug where the backbone used in summarization was not correctly passed to the postprocess ([#296](https://github.com/PyTorchLightning/lightning-flash/pull/296))


## [0.2.3] - 2021-04-17

### Added

- Added TIMM integration as backbones ([#196](https://github.com/PyTorchLightning/lightning-flash/pull/196))

### Fixed

- Fixed nltk.download ([#210](https://github.com/PyTorchLightning/lightning-flash/pull/196))


## [0.2.2] - 2021-04-05

### Changed

- Switch to use `torchmetrics` ([#169](https://github.com/PyTorchLightning/lightning-flash/pull/169))

- Better support for `optimizer` and `schedulers` ([#232](https://github.com/PyTorchLightning/lightning-flash/pull/232))

- Update lightning version to v1.2 ([#133](https://github.com/PyTorchLightning/lightning-flash/pull/133))

### Fixed

- Fixed classification softmax ([#169](https://github.com/PyTorchLightning/lightning-flash/pull/169))

- Fixed a bug where loading from a local checkpoint that had `pretrained=True` without an internet connection would sometimes raise an error ([#237](https://github.com/PyTorchLightning/lightning-flash/pull/237))

- Don't download data if exists ([#157](https://github.com/PyTorchLightning/lightning-flash/pull/157))


## [0.2.1] - 2021-3-06

### Added

- Added `RetinaNet` & `backbones` to `ObjectDetector` Task ([#121](https://github.com/PyTorchLightning/lightning-flash/pull/121))
- Added .csv image loading utils ([#116](https://github.com/PyTorchLightning/lightning-flash/pull/116),
    [#117](https://github.com/PyTorchLightning/lightning-flash/pull/117),
    [#118](https://github.com/PyTorchLightning/lightning-flash/pull/118))

### Changed

- Set inputs as optional ([#109](https://github.com/PyTorchLightning/lightning-flash/pull/109))

### Fixed

- Set minimal requirements ([#62](https://github.com/PyTorchLightning/lightning-flash/pull/62))
- Fixed VGG backbone `num_features` ([#154](https://github.com/PyTorchLightning/lightning-flash/pull/154))


## [0.2.0] - 2021-02-12

### Added

- Added `ObjectDetector` Task ([#56](https://github.com/PyTorchLightning/lightning-flash/pull/56))
- Added TabNet for tabular classification ([#101](https://github.com/PyTorchLightning/lightning-flash/pull/#101))
- Added support for more backbones(mobilnet, vgg, densenet, resnext) ([#45](https://github.com/PyTorchLightning/lightning-flash/pull/45))
- Added backbones for image embedding model ([#63](https://github.com/PyTorchLightning/lightning-flash/pull/63))
- Added SWAV and SimCLR models to `imageclassifier` + backbone reorg ([#68](https://github.com/PyTorchLightning/lightning-flash/pull/68))

### Changed

- Applied transform in `FilePathDataset` ([#97](https://github.com/PyTorchLightning/lightning-flash/pull/97))
- Moved classification integration from vision root to folder ([#86](https://github.com/PyTorchLightning/lightning-flash/pull/86))

### Fixed

- Unfreeze default number of workers in datamodule ([#57](https://github.com/PyTorchLightning/lightning-flash/pull/57))
- Fixed wrong label in `FilePathDataset` ([#94](https://github.com/PyTorchLightning/lightning-flash/pull/94))

### Removed

- Removed `densenet161` duplicate in `DENSENET_MODELS` ([#76](https://github.com/PyTorchLightning/lightning-flash/pull/76))
- Removed redundant `num_features` arg from Classification model ([#88](https://github.com/PyTorchLightning/lightning-flash/pull/88))


## [0.1.0] - 2021-02-02

### Added

- Added flash_notebook examples ([#9](https://github.com/PyTorchLightning/lightning-flash/pull/9))
- Added `strategy` to `trainer.finetune` with `NoFreeze`, `Freeze`, `FreezeUnfreeze`, `UnfreezeMilestones` Callbacks([#39](https://github.com/PyTorchLightning/lightning-flash/pull/39))
- Added `SummarizationData`, `SummarizationTask` and `TranslationData`, `TranslationTask` ([#37](https://github.com/PyTorchLightning/lightning-flash/pull/37))
- Added `ImageEmbedder` ([#36](https://github.com/PyTorchLightning/lightning-flash/pull/36))<|MERGE_RESOLUTION|>--- conflicted
+++ resolved
@@ -20,13 +20,11 @@
 
 ### Fixed
 
-<<<<<<< HEAD
 - Fixed a bug where `pretraining_transforms` in the `ImageEmbedder` was never called. ([1196](https://github.com/PyTorchLightning/lightning-flash/pull/1196))
 
 - Fixed a bug where `BASE_MODEL_NAME` was not in the dict for dino and moco strategies. ([1196](https://github.com/PyTorchLightning/lightning-flash/pull/1196))
-=======
+
 - Fixed examples (question answering), where NLTK's `punkt` module needs to be downloaded first. ([#1215](https://github.com/PyTorchLightning/lightning-flash/pull/1215/files))
->>>>>>> c38b6d91
 
 - Fixed a bug where DDP would not work with Flash tasks ([#1182](https://github.com/PyTorchLightning/lightning-flash/pull/1182))
 
